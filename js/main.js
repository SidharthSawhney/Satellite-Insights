--- conflicted
+++ resolved
@@ -1,14 +1,10 @@
-<<<<<<< HEAD
-// Launch Dominance loader
-=======
 let data;
 let congestion;
->>>>>>> e28a439d
+// Launch Dominance loader
 loadLaunchDominance();
 
 
 function loadLaunchDominance() {
-<<<<<<< HEAD
   d3.json("data/launch_dominance.json").then(data => {
     const viz = new LaunchDominance("launch-dominance", data);
     
@@ -17,29 +13,6 @@
     if (viz && typeof viz.resize === "function") viz.resize();
   }).catch(err => {
     console.error("Launch Dominance load error:", err);
-=======
-  d3.json("data/launch_dominance.json").then(jsonObj => {
-    
-    // convert {"Falcon 9":4731,...} -> [{name:"Falcon 9", satellites:4731}, ...]
-    const dataArr = Object.entries(jsonObj).map(([name, satellites]) => ({
-      name,
-      satellites: +satellites
-    }));
-
-const viz = new LaunchDominance("launch-dominance", dataArr, {
-  radius: 530,
-  bandDeg: 85,
-  capReveal: 180,
-  gapPx: 28
-});
-
-// ensure layout fits under the title on first render
-if (typeof setHeroHeightVar === "function") setHeroHeightVar();
-if (viz && typeof viz.resize === "function") viz.resize();
-
-
-   
->>>>>>> e28a439d
   });
 }
 

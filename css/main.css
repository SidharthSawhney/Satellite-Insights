--- conflicted
+++ resolved
@@ -5,7 +5,6 @@
 
 /* ============ ROOT & RESET ============ */
 :root {
-<<<<<<< HEAD
     /* Colors - Dark Blue Techy Palette */
     --bg-dark: #0a0d0e;
     --bg-darker: #050708;
@@ -19,22 +18,6 @@
     --accent-danger: #ff3366;
     --glow-green: rgba(0, 102, 166, 0.3);
     
-=======
-    /* Colors - Deep Space Theme */
-    --bg-dark: #0a0e27;
-    --bg-darker: #050814;
-    --bg-card: #0d1128;
-    --text-primary: #e0e6f0;
-    --text-secondary: #8b9dc3;
-    --accent-blue: #2d5aa8;
-    --accent-bright: #4a90e2;
-    --accent-cyan: #00d4ff;
-    --accent-purple: #8b5cf6;
-    --accent-nebula: #b794f6;
-    --glow-blue: rgba(74, 144, 226, 0.6);
-    --glow-purple: rgba(139, 92, 246, 0.4);
-
->>>>>>> f55af005
     /* Spacing */
     --section-padding: 4rem 0;
     --container-max-width: 1400px;
@@ -55,19 +38,11 @@
 }
 
 body {
-<<<<<<< HEAD
     background-color: rgba(0, 0, 0, 0.5);
-=======
-    background:
-        radial-gradient(ellipse at top, #1a1f3a 0%, #0a0e27 40%, #050814 100%),
-        url('../images/space-background.jpg') center top / auto 100vh repeat-y scroll,
-        #050814;
->>>>>>> f55af005
     color: var(--text-primary);
     font-family: var(--font-primary);
     line-height: 1.6;
     overflow-x: hidden;
-<<<<<<< HEAD
     background-image: url('../images/stars1.jpg');
     background-attachment: fixed;
     background-blend-mode: multiply;
@@ -78,36 +53,6 @@
     flex-direction: column;
 }
 
-=======
-    position: relative;
-}
-
-/* Subtle floating nebula overlay - doesn't block stars */
-body::before {
-    content: '';
-    position: fixed;
-    top: 0;
-    left: 0;
-    width: 100%;
-    height: 100%;
-    background:
-        radial-gradient(ellipse at 20% 30%, rgba(74, 144, 226, 0.08) 0%, transparent 40%),
-        radial-gradient(ellipse at 80% 70%, rgba(139, 92, 246, 0.06) 0%, transparent 40%);
-    z-index: -2;
-    pointer-events: none;
-    animation: nebulaDrift 20s ease-in-out infinite alternate;
-}
-
-@keyframes nebulaDrift {
-    0% {
-        transform: translate(0, 0) scale(1);
-    }
-
-    100% {
-        transform: translate(2%, 2%) scale(1.02);
-    }
-}
->>>>>>> f55af005
 
 /* ============ TYPOGRAPHY ============ */
 h1, h2, h3, h4, h5, h6 {
@@ -154,14 +99,6 @@
     overflow: hidden;
     text-align: center;
     padding: 2rem;
-<<<<<<< HEAD
-=======
-    /* Dramatic gradient overlay only on hero */
-    background:
-        radial-gradient(ellipse at center, transparent 0%, rgba(10, 14, 39, 0.4) 50%, rgba(5, 8, 20, 0.8) 100%),
-        radial-gradient(ellipse at 20% 30%, rgba(74, 144, 226, 0.15) 0%, transparent 50%),
-        radial-gradient(ellipse at 80% 70%, rgba(139, 92, 246, 0.12) 0%, transparent 50%);
->>>>>>> f55af005
 }
 
 .hero-section::before {
@@ -171,34 +108,16 @@
     left: 0;
     right: 0;
     bottom: 0;
-<<<<<<< HEAD
     background: 
         radial-gradient(ellipse at 20% 30%, var(--glow-green) 0%, transparent 60%),
         radial-gradient(ellipse at 80% 70%, rgba(0, 170, 204, 0.2) 0%, transparent 60%);
-=======
-    background:
-        radial-gradient(ellipse at 50% 50%, var(--glow-blue) 0%, transparent 60%);
->>>>>>> f55af005
     pointer-events: none;
     animation: pulse 15s ease-in-out infinite;
 }
 
-<<<<<<< HEAD
 @keyframes pulse {
     0%, 100% { opacity: 0.3; }
     50% { opacity: 0.6; }
-=======
-@keyframes heroGlow {
-
-    0%,
-    100% {
-        opacity: 0.2;
-    }
-
-    50% {
-        opacity: 0.4;
-    }
->>>>>>> f55af005
 }
 
 .hero-section .container {
@@ -208,19 +127,11 @@
 
 .hero-title {
     font-size: clamp(3rem, 8vw, 5rem);
-<<<<<<< HEAD
     color: var(--accent-green);
     text-shadow: 
         0 0 10px var(--accent-green),
         0 0 20px var(--accent-green),
         0 0 40px var(--accent-green);
-=======
-    color: var(--accent-bright);
-    text-shadow:
-        0 0 20px var(--accent-cyan),
-        0 0 40px var(--accent-blue),
-        0 0 60px var(--accent-blue);
->>>>>>> f55af005
     margin-bottom: 0.5rem;
     font-style: italic;
     letter-spacing: 0.02em;
@@ -268,22 +179,7 @@
 }
 
 .viz-section:nth-child(even) {
-<<<<<<< HEAD
     background-color: var(--bg-darker);
-=======
-    background: linear-gradient(180deg,
-            rgba(5, 8, 20, 0.6) 0%,
-            rgba(10, 14, 39, 0.4) 50%,
-            rgba(5, 8, 20, 0.6) 100%);
-    backdrop-filter: blur(2px);
-}
-
-/* Featured sections get gradient treatment */
-.viz-section.featured {
-    background:
-        radial-gradient(ellipse at center, rgba(74, 144, 226, 0.08) 0%, transparent 70%),
-        linear-gradient(180deg, rgba(5, 8, 20, 0.5) 0%, transparent 50%, rgba(5, 8, 20, 0.5) 100%);
->>>>>>> f55af005
 }
 
 .section-header {
@@ -320,7 +216,6 @@
     left: 0;
     right: 0;
     height: 2px;
-<<<<<<< HEAD
     background: linear-gradient(90deg, 
         var(--accent-green) 0%, 
         var(--accent-teal) 50%, 
@@ -332,31 +227,12 @@
     color: var(--text-secondary);
     font-size: clamp(1rem, 1.5vw, 1.25rem);
     line-height: 1.8;
-=======
-    background: linear-gradient(90deg,
-            var(--accent-blue) 0%,
-            var(--accent-bright) 50%,
-            var(--accent-cyan) 100%);
-    box-shadow: 0 0 10px var(--accent-bright);
-}
-
-.section-description {
-    color: #ffc766;
-    /* bright orange */
-    font-size: clamp(1.2rem, 1.8vw, 2rem);
-    /* bigger */
-    line-height: 1.9;
-    font-weight: 400;
-    /* bolder */
->>>>>>> f55af005
-}
-
+}
 
 /* ============ VISUALIZATION CONTAINERS ============ */
 .viz-container {
 
     width: 100%;
-<<<<<<< HEAD
     min-height: 600px;
     background-color: var(--bg-card);
     border-radius: 4px;
@@ -366,24 +242,6 @@
         0 0 20px rgba(0, 102, 166, 0.1),
         inset 0 0 20px rgba(0, 0, 0, 0.5);
     border: 1px solid var(--accent-green);
-=======
-    max-width: 1600px;
-    min-height: 650px;
-    margin: 0 auto;
-    padding: 1.5rem 3rem;
-
-
-    ;
-    background: linear-gradient(135deg,
-            rgba(13, 17, 40, 0.85) 0%,
-            rgba(10, 14, 39, 0.95) 100%);
-    border-radius: 8px;
-
-    box-shadow:
-        0 0 40px rgba(74, 144, 226, 0.2),
-        inset 0 0 40px rgba(0, 0, 0, 0.3);
-    border: 1px solid rgba(74, 144, 226, 0.3);
->>>>>>> f55af005
     position: relative;
 }
 
@@ -393,21 +251,12 @@
     top: 0;
     left: 0;
     right: 0;
-<<<<<<< HEAD
     height: 1px;
     background: linear-gradient(90deg, 
         transparent 0%,
         var(--accent-green) 50%,
         transparent 100%);
     box-shadow: 0 0 10px var(--accent-green);
-=======
-    height: 2px;
-    background: linear-gradient(90deg,
-            transparent 0%,
-            var(--accent-bright) 50%,
-            transparent 100%);
-    box-shadow: 0 0 15px var(--accent-bright);
->>>>>>> f55af005
 }
 
 /* .launch-widget {
@@ -435,14 +284,6 @@
         rgba(0, 102, 166, 0.05) 0%, 
         rgba(0, 170, 204, 0.05) 100%);
     position: relative;
-<<<<<<< HEAD
-=======
-    /* Minimal overlay - lets stars shine through */
-    background: linear-gradient(180deg,
-            transparent 0%,
-            rgba(74, 144, 226, 0.03) 50%,
-            transparent 100%);
->>>>>>> f55af005
 }
 
 .narrative-section::before {
@@ -477,27 +318,16 @@
 }
 
 .narrative-text.emphasis {
-<<<<<<< HEAD
     color: var(--accent-warning);
     font-weight: 500;
     font-size: clamp(1.5rem, 2.5vw, 2rem);
     text-shadow: 0 0 10px rgba(255, 170, 0, 0.5);
-=======
-    color: #00eaff;  /* neon cyan */
-    font-weight: 700;
-    font-size: clamp(1.8rem, 3vw, 3rem);  /* MUCH bigger */
-    text-align: center;
-    letter-spacing: 0.5px;
-    margin: 2rem 0;
-    text-shadow: 0 0 15px rgba(0, 238, 255, 0.6);
->>>>>>> f55af005
 }
 
 
 /* ============ INSIGHT SECTION ============ */
 .insight-section {
     padding: 5rem 0;
-<<<<<<< HEAD
     background: linear-gradient(135deg, 
         rgba(0, 102, 166, 0.05) 0%, 
         rgba(0, 170, 204, 0.05) 100%);
@@ -507,35 +337,12 @@
     background-color: var(--bg-card);
     border-left: 4px solid var(--accent-green);
     border-right: 1px solid var(--accent-green);
-=======
-    position: relative;
-    /* Dramatic gradient for key insights */
-    background:
-        radial-gradient(ellipse at center, rgba(74, 144, 226, 0.12) 0%, transparent 60%),
-        linear-gradient(180deg,
-            rgba(5, 8, 20, 0.6) 0%,
-            rgba(10, 14, 39, 0.3) 50%,
-            rgba(5, 8, 20, 0.6) 100%);
-}
-
-.insight-box {
-    background: linear-gradient(135deg,
-            rgba(13, 17, 40, 0.9) 0%,
-            rgba(10, 14, 39, 0.95) 100%);
-    border-left: 4px solid var(--accent-bright);
-    border-right: 1px solid var(--accent-bright);
->>>>>>> f55af005
     padding: 3rem;
     border-radius: 4px;
     max-width: 1000px;
     margin: 0 auto;
-<<<<<<< HEAD
     box-shadow: 
         0 0 30px rgba(0, 102, 166, 0.2),
-=======
-    box-shadow:
-        0 0 50px rgba(74, 144, 226, 0.3),
->>>>>>> f55af005
         inset 0 0 30px rgba(0, 0, 0, 0.5);
     position: relative;
 }
@@ -563,37 +370,6 @@
     font-size: clamp(1.125rem, 1.75vw, 1.375rem);
     line-height: 1.8;
 }
-<<<<<<< HEAD
-=======
-
-.video-row {
-    display: flex;
-    justify-content: center;
-    gap: 2rem;
-    margin: 3rem auto;
-    flex-wrap: wrap;
-    /* stacks on small screens */
-}
-
-.video-row .video-box {
-    flex: 1 1 50%;
-    max-width: 100%;
-    padding: 1rem;
-    background-color: var(--bg-card);
-    border: 1px solid var(--accent-green);
-    border-radius: 6px;
-    box-shadow:
-        0 0 15px rgba(95, 168, 211, 0.3),
-        inset 0 0 20px rgba(0, 0, 0, 0.6);
-}
-
-.video-row .video-box iframe {
-    width: 100%;
-    height: 400px;
-    border: none;
-    border-radius: 4px;
-}
->>>>>>> f55af005
 
 /* ============ CONCLUSION SECTION ============ */
 .conclusion-section {
@@ -602,19 +378,7 @@
         rgba(0, 102, 166, 0.05) 0%, 
         rgba(0, 170, 204, 0.05) 100%);
     text-align: center;
-<<<<<<< HEAD
     box-shadow: 0 -10px 30px rgba(0, 102, 166, 0.1);
-=======
-    border-top: 2px solid var(--accent-bright);
-    position: relative;
-    /* Final dramatic gradient */
-    background:
-        radial-gradient(ellipse at center, rgba(0, 212, 255, 0.1) 0%, transparent 60%),
-        linear-gradient(180deg,
-            rgba(5, 8, 20, 0.8) 0%,
-            rgba(10, 14, 39, 0.6) 100%);
-    box-shadow: 0 -10px 50px rgba(74, 144, 226, 0.2);
->>>>>>> f55af005
 }
 
 .conclusion-content {
@@ -630,7 +394,6 @@
 }
 
 .conclusion-text {
-<<<<<<< HEAD
     color: var(--text-secondary);
     font-size: clamp(1.125rem, 1.75vw, 1.375rem);
     line-height: 1.9;
@@ -638,33 +401,11 @@
     padding: 2rem;
     background-color: rgba(0, 0, 0, 0.8);
     border-radius: 4px;
-=======
-        color: #63f6a0 !important;        
-    font-size: clamp(1rem, 1.4vw, 1.5rem);
-    line-height: 1.7;
-    font-weight: 400;
- 
-   
-  
-    border: 1px solid rgba(74, 144, 226, 0.3);
-    padding: 2rem;
-    background: linear-gradient(135deg,
-            rgba(13, 17, 40, 0.7) 0%,
-            rgba(10, 14, 39, 0.85) 100%);
-    border-radius: 8px;
-    backdrop-filter: blur(10px);
->>>>>>> f55af005
 }
 
 /* ============ FOOTER ============ */
 .footer {
-<<<<<<< HEAD
     background-color: var(--bg-darker);
-=======
-    background: linear-gradient(180deg,
-            rgba(5, 8, 20, 0.9) 0%,
-            rgba(5, 8, 20, 1) 100%);
->>>>>>> f55af005
     padding: 2rem 0;
     text-align: center;
     border-top: 1px solid var(--accent-green);
@@ -814,27 +555,14 @@
 
 @keyframes glow {
     from {
-<<<<<<< HEAD
         text-shadow: 
             0 0 5px var(--accent-green),
             0 0 10px var(--accent-green);
-=======
-        text-shadow:
-            0 0 10px var(--accent-bright),
-            0 0 20px var(--accent-bright);
->>>>>>> f55af005
     }
     to {
-<<<<<<< HEAD
         text-shadow: 
             0 0 10px var(--accent-green),
             0 0 20px var(--accent-green),
             0 0 30px var(--glow-green);
-=======
-        text-shadow:
-            0 0 20px var(--accent-bright),
-            0 0 40px var(--accent-cyan),
-            0 0 60px var(--glow-blue);
->>>>>>> f55af005
     }
 }
--- conflicted
+++ resolved
@@ -128,81 +128,8 @@
     z-index: 1000;
 }
 
-<<<<<<< HEAD
 .govcom-tip::before {
     content: '>>> DATA';
-=======
-.govcom-tip strong {
-    color: #00d4ff;
-    display: block;
-    margin-bottom: 4px;
-}
-
-
-.legend-info-icon {
-    fill: #e0e6f0;
-    font-family: 'Segoe UI', Arial, sans-serif;
-    font-size: 12px;
-    cursor: pointer;
-    pointer-events: all !important;
-}
-
-.legend-info-icon:hover {
-    fill: #00d4ff;
-}
-
-
-/* Responsive adjustments */
-@media (max-width: 768px) {
-    #gov-vs-com {
-        height: 500px;
-    }
-
-    .chart-title {
-        font-size: 16px;
-    }
-
-    .axis-title {
-        font-size: 11px;
-    }
-
-    .legend text {
-        font-size: 11px;
-    }
-
-    .x-axis-left text,
-    .x-axis-right text {
-        font-size: 10px;
-    }
-}
-
-@media (max-width: 480px) {
-    #gov-vs-com {
-        height: 400px;
-    }
-
-    .chart-title {
-        font-size: 14px;
-    }
-
-    .year-label {
-        font-size: 9px;
-    }
-}
-
-/* =====================================================
-   Government vs Commercial Visualization CSS
-   Deep Space Theme
-   ===================================================== */
-
-#gov-vs-com {
-    width: 100%;
-    height: 600px;
-    position: relative;
-}
-
-.gov-vs-com-svg {
->>>>>>> f55af005
     display: block;
     color: #0066a6;
     font-size: 10px;
